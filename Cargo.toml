[package]
name = "rainfrog"
version = "0.3.2"
edition = "2021"
rust-version = "1.80"
description = "a database management tui"
repository = "https://github.com/achristmascarl/rainfrog"
authors = ["achristmascarl <carl@rainfrog.dev>"]
build = "build.rs"
license = "MIT"
exclude = [
  ".github/*",
  "vhs/*",
  "dev/*",
  ".git/*",
  "Makefile",
  "docker-compose.yml",
]

[profile.dev]
incremental = true
opt-level = 2      # very slow on 1, basically as fast as --release on 2

[profile.release]
strip = "debuginfo"
lto = "fat"

[dependencies]
better-panic = "0.3.0"
clap = { version = "4.4.5", features = [
  "derive",
  "cargo",
  "wrap_help",
  "unicode",
  "string",
  "unstable-styles",
] }
color-eyre = "0.6.2"
config = "0.14.1"
crossterm = { version = "0.28.1", features = [
  "libc",
  "serde",
  "event-stream",
  "bracketed-paste",
] }
derive_deref = "1.1.1"
directories = "6.0.0"
futures = "0.3.28"
human-panic = "2.0.2"
lazy_static = "1.4.0"
libc = "0.2.148"
log = "0.4.20"
pretty_assertions = "1.4.0"
ratatui = { version = "0.29.0", features = [
  "serde",
  "macros",
  "unstable-widget-ref",
] }
serde = { version = "1.0.188", features = ["derive"] }
serde_json = "1.0.107"
sqlx = { version = "0.8.6", features = [
  "runtime-tokio",
  "tls-rustls",
  "postgres",
  "uuid",
  "chrono",
  "json",
  "ipnetwork",
  "mysql",
  "sqlite",
] }
strip-ansi-escapes = "0.2.0"
strum = { version = "0.27.1", features = ["derive"] }
tokio = { version = "1.43.1", features = ["full"] }
tokio-util = "0.7.9"
toml = "0.8.19"
tracing = "0.1.37"
tracing-error = "0.2.0"
tracing-subscriber = { version = "0.3.17", features = ["env-filter", "serde"] }
chrono = { version = "0.4", default-features = false }
indexmap = "2.2.6"
tui-textarea = { version = "0.7.0", features = ["search"] }
sqlparser = "0.56.0"
arboard = { version = "3.4.1", optional = true, features = [
  "wayland-data-control",
] }
rpassword = "7.3.1"
async-trait = "0.1.83"
dotenvy = "0.15.7"
csv = "1.3.1"
<<<<<<< HEAD
oracle = "0.6.3"
=======
percent-encoding = "2.3.1"
>>>>>>> 8a3fcbec

[target.'cfg(any(target_os = "macos", target_os = "ios", target_os = "android"))'.dependencies]
keyring = { version = "3.6.2", features = [
  "apple-native",
], default-features = false }

[target.'cfg(any(target_os = "linux", target_os = "freebsd", target_os = "openbsd"))'.dependencies]
keyring = { version = "3.6.2", features = [
  "linux-native",
], default-features = false }

[target.'cfg(target_os = "windows")'.dependencies]
keyring = { version = "3.6.2", features = [
  "windows-native",
], default-features = false }

[build-dependencies]
anyhow = "1.0.93"
vergen = { version = "9.0.1", features = ["build", "cargo", "rustc", "si"] }
vergen-git2 = { version = "1.0.0", features = [
  "build",
  "cargo",
  "rustc",
  "si",
] }

[features]
default = ["dep:arboard"]
termux = []<|MERGE_RESOLUTION|>--- conflicted
+++ resolved
@@ -88,11 +88,8 @@
 async-trait = "0.1.83"
 dotenvy = "0.15.7"
 csv = "1.3.1"
-<<<<<<< HEAD
 oracle = "0.6.3"
-=======
 percent-encoding = "2.3.1"
->>>>>>> 8a3fcbec
 
 [target.'cfg(any(target_os = "macos", target_os = "ios", target_os = "android"))'.dependencies]
 keyring = { version = "3.6.2", features = [
