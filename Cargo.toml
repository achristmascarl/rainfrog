[package]
name = "rainfrog"
version = "0.1.12"
edition = "2021"
rust-version = "1.80"
description = "a database management tui for postgres"
repository = "https://github.com/achristmascarl/rainfrog"
authors = ["achristmascarl <carl@rainfrog.dev>"]
build = "build.rs"
license = "MIT"
exclude = [".github/*", "demo.gif", "demo.tape", "00_init.sql", ".git/*", "Makefile", "docker-compose.yml"]

[profile.dev]
opt-level = 2 # very slow on 1, basically as fast as --release on 2

[dependencies]
better-panic = "0.3.0"
clap = { version = "4.4.5", features = ["derive", "cargo", "wrap_help", "unicode", "string", "unstable-styles"] }
color-eyre = "0.6.2"
config = "0.14.0"
crossterm = { version = "0.28.0", features = ["libc", "serde", "event-stream", "bracketed-paste"] }
derive_deref = "1.1.1"
directories = "5.0.1"
futures = "0.3.28"
human-panic = "1.2.0"
lazy_static = "1.4.0"
libc = "0.2.148"
log = "0.4.20"
pretty_assertions = "1.4.0"
ratatui = { version = "0.28.0", features = ["serde", "macros", "unstable-widget-ref"] }
serde = { version = "1.0.188", features = ["derive"] }
serde_json = "1.0.107"
signal-hook = "0.3.17"
<<<<<<< HEAD
sqlx = { version = "0.8", features = [ "runtime-tokio", "tls-native-tls", "postgres", "uuid", "chrono", "json", "ipnetwork" ] }
=======
sqlx = { version = "0.8.1", features = [ "runtime-tokio", "tls-rustls", "postgres", "uuid", "chrono", "json", "ipnetwork" ] }
>>>>>>> 93bfffc9
strip-ansi-escapes = "0.2.0"
strum = { version = "0.26.1", features = ["derive"] }
tokio = { version = "1.32.0", features = ["full"] }
tokio-util = "0.7.9"
toml = "0.8.19"
tracing = "0.1.37"
tracing-error = "0.2.0"
tracing-subscriber = { version = "0.3.17", features = ["env-filter", "serde"] }
chrono = { version = "0.4", default-features = false }
chrono-tz = { version = "0.5", default-features = false }
indexmap = "2.2.6"
tui-textarea = { version = "0.6.1", features = ["search"] }
sqlparser = "0.49.0"
arboard = { version = "3.4.0", optional = true } 
openssl = { version = "0.10", features = ["vendored"] }

[build-dependencies]
vergen = { version = "8.2.6", features = [ "build", "git", "gitoxide", "cargo" ]}

[features]
default = ["dep:arboard"]
termux = []<|MERGE_RESOLUTION|>--- conflicted
+++ resolved
@@ -31,11 +31,7 @@
 serde = { version = "1.0.188", features = ["derive"] }
 serde_json = "1.0.107"
 signal-hook = "0.3.17"
-<<<<<<< HEAD
-sqlx = { version = "0.8", features = [ "runtime-tokio", "tls-native-tls", "postgres", "uuid", "chrono", "json", "ipnetwork" ] }
-=======
-sqlx = { version = "0.8.1", features = [ "runtime-tokio", "tls-rustls", "postgres", "uuid", "chrono", "json", "ipnetwork" ] }
->>>>>>> 93bfffc9
+sqlx = { version = "0.8.1", features = [ "runtime-tokio", "tls-native-tls", "postgres", "uuid", "chrono", "json", "ipnetwork" ] }
 strip-ansi-escapes = "0.2.0"
 strum = { version = "0.26.1", features = ["derive"] }
 tokio = { version = "1.32.0", features = ["full"] }
